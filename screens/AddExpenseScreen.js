--- conflicted
+++ resolved
@@ -53,11 +53,7 @@
 
 
 const AddExpenseScreen = ({ route, navigation }) => {
-<<<<<<< HEAD
-  const { expense, scannedReceipt, fromReceiptScan, previousScreen } = route.params || {};
-=======
   const { expense } = route.params || {};
->>>>>>> d95358fe
   const isEditing = !!expense;
   const insets = useSafeAreaInsets();
 
@@ -72,13 +68,9 @@
     profilePhoto: null
   }]);
   const [selectedFriends, setSelectedFriends] = useState([]);
-<<<<<<< HEAD
   const [placeholders, setPlaceholders] = useState([]);
   const [inviteTarget, setInviteTarget] = useState(null);
   const [showSettings, setShowSettings] = useState(false);
-=======
-
->>>>>>> d95358fe
   const [showAllParticipants, setShowAllParticipants] = useState(false);
   const [showGroupMembers, setShowGroupMembers] = useState(false);
   const [joinEnabled, setJoinEnabled] = useState(true);
@@ -165,82 +157,9 @@
     initializeMeParticipant();
   }, []);
 
-<<<<<<< HEAD
-  // Handle scanned receipt data
-  useEffect(() => {
-    if (scannedReceipt && fromReceiptScan) {
-      setTitle(scannedReceipt.title || '');
-      
-      if (scannedReceipt.participants && scannedReceipt.participants.length > 0) {
-        setParticipants(scannedReceipt.participants);
-      }
-      
-      if (scannedReceipt.items && scannedReceipt.items.length > 0) {
-        const firstItem = scannedReceipt.items[0];
-        const formattedItem = {
-          id: Date.now().toString(),
-          name: firstItem.name || '',
-          amount: parseFloat(firstItem.amount) || 0,
-          selectedConsumers: [0],
-          splits: [{
-            participantIndex: 0,
-            amount: parseFloat(firstItem.amount) || 0,
-            percentage: 100
-          }]
-        };
-        setItems([formattedItem]);
-      }
-      
-      setSelectedPayers([0]);
-      
-      if (scannedReceipt.fees && scannedReceipt.fees.length > 0) {
-        const subtotalFromReceipt = Number(scannedReceipt.subtotal);
-        const fallbackItemsTotal = (scannedReceipt.items || []).reduce((sum, it) => sum + (Number(it.amount) || 0), 0);
-        const baseline = Number.isFinite(subtotalFromReceipt) ? subtotalFromReceipt : fallbackItemsTotal;
-=======
->>>>>>> d95358fe
-
-
-<<<<<<< HEAD
-          if (type === 'percentage') {
-            if (!Number.isFinite(percentage)) {
-              if (Number.isFinite(amount) && baseline > 0) {
-                percentage = (amount / baseline) * 100;
-              }
-            }
-            if (!Number.isFinite(amount) && Number.isFinite(percentage)) {
-              amount = (baseline * percentage) / 100;
-            }
-          }
-
-          if (!Number.isFinite(amount)) amount = 0;
-          if (!Number.isFinite(percentage)) percentage = null;
-
-          return {
-            id: Date.now().toString() + 'fee' + index,
-            name: fee.name || 'Fee',
-            amount,
-            type,
-            percentage,
-            splitType: 'proportional',
-            splits: []
-          };
-        });
-        setFees(formattedFees);
-      }
-      
-      Alert.alert(
-        'Receipt Scanned Successfully!',
-        'The receipt information has been automatically filled in. Please review and make any necessary adjustments.',
-        [{ text: 'OK' }]
-      );
-    }
-  }, [scannedReceipt, fromReceiptScan]);
-
-  // Initialize selectedFriends and placeholders when editing an existing expense
-=======
+
+
   // Initialize selectedFriends when editing an existing expense
->>>>>>> d95358fe
   useEffect(() => {
     if (expense && isEditing) {
       const existingFriends = expense.participants
@@ -253,7 +172,6 @@
           profilePhoto: p.profilePhoto
         }));
       
-<<<<<<< HEAD
       const existingPlaceholders = expense.participants
         .filter(p => p.placeholder)
         .map(p => ({
@@ -267,10 +185,6 @@
       setPlaceholders(existingPlaceholders);
 
       const initialParticipants = [
-=======
-      setSelectedFriends(existingFriends);
-      setParticipants(prev => [
->>>>>>> d95358fe
         { 
           name: 'Me',
           id: 'me-participant',
@@ -288,7 +202,6 @@
           username: friend.username || null,
           profilePhoto: friend.profilePhoto || null,
           placeholder: false
-<<<<<<< HEAD
         })),
         ...existingPlaceholders.map((p, index) => ({ 
           name: p.name || '', 
@@ -302,11 +215,6 @@
       ];
       setParticipants(initialParticipants);
       
-=======
-        }))
-      ]);
-      // Set title and other fields from existing expense
->>>>>>> d95358fe
       if (expense.title) {
         setTitle(expense.title);
       }
@@ -361,7 +269,6 @@
           username: friend.username || null,
           profilePhoto: friend.profilePhoto || null,
           placeholder: false
-<<<<<<< HEAD
         })),
         ...placeholders.map((p, index) => ({ 
           name: p.name || '', 
@@ -371,8 +278,6 @@
           phoneNumber: p.phoneNumber || null,
           username: null,
           profilePhoto: null
-=======
->>>>>>> d95358fe
         }))
       ];
       
@@ -384,7 +289,6 @@
     removeParticipant(index, participants, setParticipants, items, setItems);
   };
 
-<<<<<<< HEAD
   const handleAddPlaceholder = (ghost) => {
     setPlaceholders(prev => [...prev, ghost]);
   };
@@ -396,9 +300,6 @@
   const handleRemovePlaceholder = (ghostId) => {
     removePlaceholder(ghostId, placeholders, setPlaceholders, items, setItems, selectedFriends);
   };
-=======
-
->>>>>>> d95358fe
 
   const handleUpdateItem = (index, field, value) => {
     updateItem(index, field, value, items, setItems, fees, setFees);
@@ -515,7 +416,6 @@
   };
 
   return (
-<<<<<<< HEAD
     <View style={styles.container}>
       <BlurView intensity={30} tint="light" style={[styles.header, { paddingTop: insets.top + Spacing.lg }]}>
         <TouchableOpacity 
@@ -555,36 +455,6 @@
       </BlurView>
       
       <KeyboardAvoidingView 
-=======
-            <View style={styles.container}>
-        <BlurView intensity={30} tint="light" style={[styles.header, { paddingTop: insets.top + Spacing.lg }]}>
-          <TouchableOpacity 
-            style={styles.backButton}
-            onPress={() => navigation.goBack()}
-          >
-            <Ionicons name="arrow-back" size={24} color={Colors.textPrimary} />
-          </TouchableOpacity>
-          <Text style={styles.headerTitle}>
-            {isEditing ? 'Edit Expense' : 'Add Expense'}
-          </Text>
-          <TouchableOpacity 
-            style={styles.settingsButton}
-            onPress={() => navigation.navigate('ExpenseSettings', { expense: { 
-              id: expense?.id,
-              title,
-              participants,
-              items,
-              fees,
-              createdBy: getCurrentUser()?.uid,
-              join: { enabled: joinEnabled }
-            }})}
-          >
-            <Ionicons name="ellipsis-horizontal" size={24} color={Colors.textPrimary} />
-          </TouchableOpacity>
-        </BlurView>
-        
-        <KeyboardAvoidingView 
->>>>>>> d95358fe
         style={styles.keyboardAvoidingView}
         behavior={Platform.OS === 'ios' ? 'padding' : 'height'}
       >
@@ -607,9 +477,6 @@
 
             
             {/* Participants Compact Grid Layout */}
-<<<<<<< HEAD
-            <View style={styles.participantsGrid}>
-=======
             <FlatList
               data={[
                 // Add button always first
@@ -686,7 +553,6 @@
             
             {/* Show More/Less toggle button */}
             {participants.length > 5 && (
->>>>>>> d95358fe
               <TouchableOpacity 
                 style={styles.toggleParticipantsButton}
                 onPress={() => setParticipantsExpanded(!participantsExpanded)}
@@ -703,68 +569,7 @@
                   {participantsExpanded ? "Show Less" : `Show ${participants.length - 5} More`}
                 </Text>
               </TouchableOpacity>
-<<<<<<< HEAD
-              
-              {participants.slice(0, 5).map((participant, index) => (
-                <TouchableOpacity 
-                  key={participant.id}
-                  style={styles.participantGridItem}
-                  onPress={() => {
-                    if (participant.userId && participant.userId !== getCurrentUser()?.uid) {
-                      navigation.navigate('FriendProfile', { friendId: participant.userId });
-                    }
-                  }}
-                  activeOpacity={0.7}
-                >
-                  <View style={styles.participantGridAvatarContainer}>
-                    {participant.profilePhoto ? (
-                      <Image source={{ uri: participant.profilePhoto }} style={styles.participantGridAvatar} />
-                    ) : (
-                      <View style={[
-                        styles.participantGridAvatarPlaceholder,
-                        participant.name === 'Me' && styles.currentUserAvatar
-                      ]}>
-                        <Text style={[
-                          styles.participantGridAvatarInitials,
-                          participant.name === 'Me' && styles.currentUserInitials
-                        ]}>
-                          {participant.name === 'Me' ? 'M' : (participant.name[0] || 'U').toUpperCase()}
-                        </Text>
-                      </View>
-                    )}
-                    {participant.placeholder && (
-                      <View style={styles.placeholderIndicator}>
-                        <Ionicons name="person-outline" size={10} color={Colors.surface} />
-                      </View>
-                    )}
-                  </View>
-                  <Text style={styles.participantGridName} numberOfLines={1}>
-                    {participant.name}
-                  </Text>
-                  {participant.username && (
-                    <Text style={styles.participantGridUsername} numberOfLines={1}>
-                      @{participant.username}
-                    </Text>
-                  )}
-                </TouchableOpacity>
-              ))}
-              
-              {participants.length > 5 && (
-                <TouchableOpacity 
-                  style={styles.moreParticipantsButton}
-                  onPress={() => setShowAllParticipants(true)}
-                  activeOpacity={0.7}
-                >
-                  <View style={styles.moreParticipantsIcon}>
-                    <Text style={styles.moreParticipantsCount}>+{participants.length - 5}</Text>
-                  </View>
-                  <Text style={styles.moreParticipantsText}>More</Text>
-                </TouchableOpacity>
-              )}
-            </View>
-=======
             )}
->>>>>>> d95358fe
             
             {/* Group Management Row */}
             <View style={styles.groupManagementRow}>
@@ -800,7 +605,6 @@
               expenseId={expense?.id}
               showAddButton={false}
             />
-<<<<<<< HEAD
             
             {/* Render placeholder chips with Invite buttons */}
             {placeholders.length > 0 && (
@@ -840,8 +644,6 @@
               </View>
             )}
           </View>
-=======
->>>>>>> d95358fe
 
           {/* Items Section */}
           {items.map((item, index) => handleRenderItem(item, index))}
@@ -915,7 +717,6 @@
         </BlurView>
       </KeyboardAvoidingView>
 
-<<<<<<< HEAD
       <InviteFriendSheet
         visible={!!inviteTarget}
         onClose={() => setInviteTarget(null)}
@@ -926,8 +727,6 @@
 
 
 
-=======
->>>>>>> d95358fe
       {/* All Participants Modal */}
       <Modal
         visible={showAllParticipants}
@@ -1190,7 +989,6 @@
     shadowRadius: 16,
   },
 
-<<<<<<< HEAD
 
   placeholderAvatar: {
     width: 40,
@@ -1234,8 +1032,6 @@
   },
   inviteButtonText: { ...Typography.label, color: Colors.surface, fontWeight: '600' },
 
-=======
->>>>>>> d95358fe
   modalContainer: {
     flex: 1,
     backgroundColor: Colors.background,
@@ -1676,7 +1472,6 @@
     gap: Spacing.sm,
   },
 
-<<<<<<< HEAD
   feeCard: {
     backgroundColor: Colors.surface,
     borderRadius: Radius.lg,
@@ -1741,7 +1536,6 @@
     fontWeight: '700',
   },
 
-=======
 
 
   toggleParticipantsButton: {
@@ -1774,7 +1568,6 @@
 
 
 
->>>>>>> d95358fe
 });
 
 export default AddExpenseScreen;