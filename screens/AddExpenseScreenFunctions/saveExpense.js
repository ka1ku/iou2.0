import { Alert } from 'react-native';
import { getCurrentUser } from '../../services/authService';
import { getUserProfile } from '../../services/friendService';
<<<<<<< HEAD
import { createExpense, updateExpense } from '../../services/expenseService';
import { calculateSettlement } from '../../utils/settlementCalculator';
=======
import { createExpense, updateExpense, updateExpenseParticipants } from '../../services/expenseService';
>>>>>>> d95358fe

const saveExpense = async (
  title,
  participants,
  items,
  fees,
  selectedPayers,
  joinEnabled,
  isEditing,
  expense,
  navigation,
  setLoading,
  calculateTotal,
  expenseType = 'expense', // Default to expense, can be 'receipt' or 'expense'
  resetChanges = null, // New parameter for resetting change tracker
  onShowSettlementProposal = null // New parameter for showing settlement proposal
) => {
  // Generate a default title from the item name if no title is provided
  let finalTitle = title.trim();
  if (!finalTitle && items.length > 0 && items[0].name.trim()) {
    finalTitle = items[0].name.trim();
  } else if (!finalTitle) {
    finalTitle = 'Expense'; // Fallback default
  }

  if (participants.some(p => !p.name.trim())) {
    Alert.alert('Error', 'Please enter names for all participants');
    return;
  }

  if (items.length === 0) {
    Alert.alert('Error', 'Please add at least one item');
    return;
  }

  if (items.some(item => !item.name.trim() || !item.amount || parseFloat(item.amount) <= 0)) {
    Alert.alert('Error', 'Please fill in all item details with valid amounts');
    return;
  }

  if (fees.some(fee => !fee.name.trim())) {
    Alert.alert('Error', 'Please fill in all fee names');
    return;
  }

  if (!selectedPayers || selectedPayers.length === 0) {
    Alert.alert('Error', 'Please select at least one person who paid for this expense');
    return;
  }

  setLoading(true);
  try {
    const currentUser = getCurrentUser();
    if (!currentUser) {
      throw new Error('No user signed in');
    }

    // Get the current user's profile from Firestore
    const userProfile = await getUserProfile(currentUser.uid);
    if (!userProfile) {
      throw new Error('Failed to get user profile');
    }

    // Map participants with proper user data
    const mappedParticipants = participants.map((p, index) => {
      if (p.name === 'Me') {
        // Use the current user's actual profile data but preserve the existing structure
        return {
          ...p, // Preserve existing fields like id, userId, etc.
          name: `${userProfile.firstName} ${userProfile.lastName}`.trim(),
          userId: p.userId || currentUser.uid, // Use existing userId if available, otherwise use current user's uid
          placeholder: false,
          phoneNumber: userProfile.phoneNumber,
          username: userProfile.username,
          profilePhoto: userProfile.profilePhoto
        };
      } else {
        // For other participants, preserve their existing data
        return {
          ...p, // Preserve all existing fields
          name: p.name.trim(),
          userId: p.userId || null,
          placeholder: p.placeholder || false,
          phoneNumber: p.phoneNumber || null,
          username: p.username || null,
          profilePhoto: p.profilePhoto || null
        };
      }
    });

    const expenseData = {
      title: finalTitle,
      total: calculateTotal(),
      expenseType: expenseType, // Mark as manual expense
      participants: mappedParticipants,
      items: items.map(item => ({
        id: item.id,
        name: item.name.trim(),
        amount: parseFloat(item.amount) || 0,
        selectedConsumers: item.selectedConsumers || [0],
        splits: item.splits || []
      })),
      fees: fees.map(fee => ({
        id: fee.id,
        name: fee.name.trim(),
        amount: parseFloat(fee.amount) || 0,
        type: fee.type || 'fixed',
        percentage: fee.percentage || null,
        splitType: fee.splitType || 'proportional',
        splits: fee.splits || []
      })),
      selectedPayers: selectedPayers || [0],
      join: {
        enabled: joinEnabled || false,
      }
    };
    console.log(expenseData)
    
    // Check if we should show settlement proposal
    const shouldShowSettlement = !isEditing && onShowSettlementProposal && participants.length > 1;
    
    if (shouldShowSettlement) {
      // Calculate settlement for the expense
      const settlement = calculateSettlement(expenseData);
      
      // Only show settlement proposal if there are actual settlements needed
      if (settlement.settlements.length > 0) {
        // Show settlement proposal modal instead of immediately saving
        onShowSettlementProposal(expenseData, settlement);
        setLoading(false);
        return;
      }
    }
    
    // Save the expense
    if (isEditing) {
      // Update participants separately to ensure participantsMap is updated
      await updateExpenseParticipants(expense.id, expenseData.participants, currentUser.uid);
      
      // Update other fields
      const { participants, ...otherFields } = expenseData;
      await updateExpense(expense.id, otherFields, currentUser.uid);
      
      Alert.alert('Success', 'Expense updated successfully');
      // Reset change tracker after successful update
      if (resetChanges) {
        resetChanges();
      }
    } else {
      await createExpense(expenseData, currentUser.uid);
      Alert.alert('Success', 'Expense created successfully');
    }

    navigation.goBack();
  } catch (error) {
    console.error('Error saving expense:', error);
    Alert.alert('Error', 'Failed to save expense: ' + error.message);
  } finally {
    setLoading(false);
  }
};

// Function to handle settlement proposal acceptance and save expense
export const saveExpenseWithSettlement = async (
  expenseData,
  currentUser,
  settlements,
  settlementType,
  navigation,
  resetChanges = null
) => {
  try {
    // Add settlement information to the expense data
    const expenseWithSettlement = {
      ...expenseData,
      settlement: {
        type: settlementType,
        settlements: settlements,
        createdAt: new Date().toISOString(),
        accepted: true
      }
    };

    // Save the expense with settlement data
    await createExpense(expenseWithSettlement, currentUser.uid);
    
    Alert.alert(
      'Success', 
      `Expense created successfully with ${settlements.length} settlement${settlements.length !== 1 ? 's' : ''} proposed.`
    );

    // Reset change tracker if provided
    if (resetChanges) {
      resetChanges();
    }

    navigation.goBack();
  } catch (error) {
    console.error('Error saving expense with settlement:', error);
    Alert.alert('Error', 'Failed to save expense: ' + error.message);
  }
};

export default saveExpense;<|MERGE_RESOLUTION|>--- conflicted
+++ resolved
@@ -1,12 +1,8 @@
 import { Alert } from 'react-native';
 import { getCurrentUser } from '../../services/authService';
 import { getUserProfile } from '../../services/friendService';
-<<<<<<< HEAD
-import { createExpense, updateExpense } from '../../services/expenseService';
+import { createExpense, updateExpense, updateExpenseParticipants } from '../../services/expenseService';
 import { calculateSettlement } from '../../utils/settlementCalculator';
-=======
-import { createExpense, updateExpense, updateExpenseParticipants } from '../../services/expenseService';
->>>>>>> d95358fe
 
 const saveExpense = async (
   title,
